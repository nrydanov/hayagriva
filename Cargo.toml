--- conflicted
+++ resolved
@@ -30,14 +30,8 @@
 url = { version =  "2.4", features = ["serde"] }
 biblatex = { version = "0.9", optional = true }
 ciborium = { version = "0.2.1", optional = true }
-<<<<<<< HEAD
-clap = { version = "3.1", optional = true, features = ["cargo"] }
-strum = { version = "0.25", features = ["derive"], optional = true }
-lazy_static = "1.4.0"
-=======
 clap = { version = "4", optional = true, features = ["cargo"] }
 strum = { version = "0.26", features = ["derive"], optional = true }
->>>>>>> 33155387
 
 [dev-dependencies]
 heck = "0.4"
