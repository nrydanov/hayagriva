--- conflicted
+++ resolved
@@ -10,15 +10,7 @@
 };
 use url::Url;
 
-<<<<<<< HEAD
-use crate::lang::{Case, CaseFolder, TitleCaseConf};
-
-use super::types::{
-    Date, EntryType, FmtString, NumOrStr, Person, PersonRole, QualifiedUrl, Title,
-};
-=======
 use super::types::*;
->>>>>>> e01ae4c4
 use super::Entry;
 
 macro_rules! tex_kinds {
@@ -69,12 +61,8 @@
 
 impl From<tex::Date> for Date {
     fn from(date: tex::Date) -> Self {
-<<<<<<< HEAD
-        let approximate = date.approximate || date.uncertain;
-=======
         let approximate = date.uncertain || date.approximate;
 
->>>>>>> e01ae4c4
         match date.value {
             DateValue::At(x) | DateValue::After(x) | DateValue::Before(x) => Date {
                 year: x.year,
@@ -106,41 +94,10 @@
     }
 }
 
-<<<<<<< HEAD
-fn format_title_case(chunks: &[Spanned<Chunk>]) -> String {
-    let mut out = CaseFolder::from_config(Case::NoTransform);
-    for chunk in chunks {
-        match &chunk.v {
-            Chunk::Normal(s) => {
-                out.config(
-                    TitleCaseConf {
-                        trim_end: false,
-                        trim_start: false,
-                        always_capitalize_last_word: false,
-                        ..Default::default()
-                    }
-                    .into(),
-                );
-                out.push_str(s)
-            }
-            Chunk::Verbatim(s) => {
-                out.config(Case::NoTransform);
-                out.push_str(s)
-            }
-            Chunk::Math(s) => {
-                out.config(Case::NoTransform);
-                write!(out, "${}$", s).unwrap();
-            }
-        }
-    }
-
-    out.finish()
-=======
 impl From<&[Spanned<Chunk>]> for FormatString {
     fn from(chunks: &[Spanned<Chunk>]) -> Self {
         Self { value: chunks.into(), short: None }
     }
->>>>>>> e01ae4c4
 }
 
 impl From<&[Spanned<Chunk>]> for MaybeTyped<Numeric> {
